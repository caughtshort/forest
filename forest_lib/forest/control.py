import functools
import threading

import bokeh.models.widgets
import bokeh.layouts
import bokeh.plotting

import tornado


# set up bokeh widgets
def create_dropdown_opt_list(iterable1):
    return [(k1, k1) for k1 in iterable1]


class ForestController(object):

    """

    """

    def __init__(self,
                 init_time,
                 num_times,
                 datasets,
                 plot_names,
                 plots,
                 bokeh_imgs,
                 colorbar_widgets,
                 stats_widgets,
                 region_dict,
                 bokeh_doc):

        """

        """

        self.plots = plots
        self.bokeh_imgs = bokeh_imgs
        self.init_time = init_time
        self.num_times = num_times
        self.region_dict = region_dict
        self.plot_names = plot_names
        self.datasets = datasets
        self.colorbar_widgets = colorbar_widgets
        self.stats_widgets = stats_widgets
        self.create_widgets()
        self.bokeh_doc = bokeh_doc

    def create_widgets(self):

        """

        """

        self.model_var_list_desc = 'Attribute to visualise'

        self.model_var_dd = \
            bokeh.models.widgets.Dropdown(label=self.model_var_list_desc,
                                          menu=create_dropdown_opt_list(
                                              self.plot_names),
                                          button_type='warning')
        self.model_var_dd.on_change('value', self.on_var_change)

        self.data_time_slider = \
            bokeh.models.widgets.Slider(start=0,
                                        end=self.num_times,
                                        value=self.init_time,
                                        step=1,
                                        title="Data time")

        self.data_time_slider.on_change('value', self.on_data_time_change)

        self.region_desc = 'Region'

        region_menu_list = create_dropdown_opt_list(self.region_dict.keys())
        self.region_dd = bokeh.models.widgets.Dropdown(menu=region_menu_list,
                                                       label=self.region_desc,
                                                       button_type='warning')
        self.region_dd.on_change('value', self.on_region_change)

        dataset_menu_list = create_dropdown_opt_list(self.datasets.keys())
        left_model_desc = 'Left display'

        self.left_model_dd = \
            bokeh.models.widgets.Dropdown(menu=dataset_menu_list,
                                          label=left_model_desc,
                                          button_type='warning')
        self.left_model_dd.on_change('value',
                                     functools.partial(self.on_config_change,
                                                       0))

        right_model_desc = 'Right display'
        self.right_model_dd = \
            bokeh.models.widgets.Dropdown(menu=dataset_menu_list,
                                          label=right_model_desc,
                                          button_type='warning')
        self.right_model_dd.on_change('value',
                                      functools.partial(self.on_config_change,
                                                        1))

        # layout widgets
        self.param_row = bokeh.layouts.row(self.model_var_dd, self.region_dd)
        self.slider_row = bokeh.layouts.row(self.data_time_slider)
        self.config_row = bokeh.layouts.row(
            self.left_model_dd, self.right_model_dd)
        self.plots_row = bokeh.layouts.row(*self.bokeh_imgs)
        self.colorbar_row = bokeh.layouts.row(*self.colorbar_widgets)
        self.stats_row = bokeh.layouts.row(*self.stats_widgets)

        self.main_layout = bokeh.layouts.column(self.param_row,
                                                self.slider_row,
                                                self.config_row,
                                                self.plots_row,
                                                self.colorbar_row,
                                                self.stats_row,
                                                )

    def on_data_time_change(self, attr1, old_val, new_val):

        '''Event handler for a change in the selected forecast data time.

        '''

        print('data time handler')
<<<<<<< HEAD
        
=======
        for p1 in self.plots:
            p1.set_data_time(new_val)
        self._update_bokeh_plot()

    def data_time_async(self, new_val):

        '''

        '''

        print('data_time_async')
>>>>>>> b989a64a
        for p1 in self.plots:
            p1.set_data_time(new_val)
        self._update_bokeh_plot()

    def on_var_change(self, attr1, old_val, new_val):

        '''Event handler for a change in the selected plot type.

        '''

        print('var change handler')
<<<<<<< HEAD
        
=======
        for p1 in self.plots:
            p1.set_var(new_val)
        self._update_bokeh_plot()

    def var_change_async(self, new_val):

        '''

        '''

        print('var_change_async')
>>>>>>> b989a64a
        for p1 in self.plots:
            p1.set_var(new_val)
        self._update_bokeh_plot()

    def on_region_change(self, attr1, old_val, new_val):

        '''Event handler for a change in the selected plot region.

        '''

        print('region change handler')
<<<<<<< HEAD
        
=======
        for p1 in self.plots:
            p1.set_region(new_val)
        self._update_bokeh_plot()

    def region_change_async(self, new_val):

        '''

        '''

        print('region_change_async')

>>>>>>> b989a64a
        for p1 in self.plots:
            p1.set_region(new_val)
        self._update_bokeh_plot()

    def on_config_change(self, plot_index, attr1, old_val, new_val):

        '''Event handler for a change in the selected model configuration output.

        '''

        print('config change handler')
        
        self.plots[plot_index].set_config(new_val)
        self._update_bokeh_plot()

<<<<<<< HEAD
=======
    def config_change_async(self, new_val):

        '''

        '''

        print('config_change_async')
        for p1 in self.plots:
            p1.set_config(new_val)
        self.bokeh_doc.add_next_tick_callback(self._update_bokeh_plot)
        print('config_change_async')

>>>>>>> b989a64a
    def _update_bokeh_plot(self):

        '''

        '''

        print('updating bokeh plot')
        
        for p1 in self.plots:
            p1.update_bokeh_img_plot_from_fig()<|MERGE_RESOLUTION|>--- conflicted
+++ resolved
@@ -123,21 +123,7 @@
         '''
 
         print('data time handler')
-<<<<<<< HEAD
-        
-=======
-        for p1 in self.plots:
-            p1.set_data_time(new_val)
-        self._update_bokeh_plot()
 
-    def data_time_async(self, new_val):
-
-        '''
-
-        '''
-
-        print('data_time_async')
->>>>>>> b989a64a
         for p1 in self.plots:
             p1.set_data_time(new_val)
         self._update_bokeh_plot()
@@ -149,21 +135,7 @@
         '''
 
         print('var change handler')
-<<<<<<< HEAD
-        
-=======
-        for p1 in self.plots:
-            p1.set_var(new_val)
-        self._update_bokeh_plot()
 
-    def var_change_async(self, new_val):
-
-        '''
-
-        '''
-
-        print('var_change_async')
->>>>>>> b989a64a
         for p1 in self.plots:
             p1.set_var(new_val)
         self._update_bokeh_plot()
@@ -175,22 +147,7 @@
         '''
 
         print('region change handler')
-<<<<<<< HEAD
-        
-=======
-        for p1 in self.plots:
-            p1.set_region(new_val)
-        self._update_bokeh_plot()
 
-    def region_change_async(self, new_val):
-
-        '''
-
-        '''
-
-        print('region_change_async')
-
->>>>>>> b989a64a
         for p1 in self.plots:
             p1.set_region(new_val)
         self._update_bokeh_plot()
@@ -206,21 +163,6 @@
         self.plots[plot_index].set_config(new_val)
         self._update_bokeh_plot()
 
-<<<<<<< HEAD
-=======
-    def config_change_async(self, new_val):
-
-        '''
-
-        '''
-
-        print('config_change_async')
-        for p1 in self.plots:
-            p1.set_config(new_val)
-        self.bokeh_doc.add_next_tick_callback(self._update_bokeh_plot)
-        print('config_change_async')
-
->>>>>>> b989a64a
     def _update_bokeh_plot(self):
 
         '''
