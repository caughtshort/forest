''' SE Asia Model and GPM IMERG Matplotlib example Bokeh app script

# This script demonstrates creating plots of model rainfall data and GPM IMERG
#  data for SE Asia using the Matplotlib plotting library to provide images to
#  a Bokeh Server App.

'''

import os
import datetime
import math
import numpy
import dateutil.parser
import copy

import matplotlib
matplotlib.use('agg')
import iris
iris.FUTURE.netcdf_promote = True
import bokeh.plotting

import forest.util
import forest.plot
import forest.data

import model_gpm_control
import model_gpm_data



def main(bokeh_id):

    '''Main app function
     
    '''



    
    # Extract data from S3. The data can either be downloaded in full before 
    #  loading, or downloaded on demand using the /s3 filemount. This is 
    #  controlled by the do_download flag.
    
    bucket_name = 'stephen-sea-public-london'
    server_address = 'https://s3.eu-west-2.amazonaws.com'
    
    GPM_IMERG_EARLY_KEY = 'gpm_imerg_early'
    GPM_IMERG_LATE_KEY = 'gpm_imerg_late'

    # The datasets dictionary is the main container for the forecast data and
    #  associated meta data. It is stored as a dictionary of dictionaries.
    # The first layer of indexing selects the region/config, for example N1280 GA6
    #  global or 1.5km Indonesia RA1-T. Each of these will be populated with a
    #  cube for each of the available variables as well as asociated metadata such
    #  as model name, file paths etc.

    datasets_template = {
        forest.data.N1280_GA6_KEY: {'data_type_name': 'N1280 GA6 LAM Model',
                                    'config_id': forest.data.GA6_CONF_ID},
        forest.data.KM4P4_RA1T_KEY: {'data_type_name': 'SE Asia 4.4KM RA1-T ',
                                     'config_id': forest.data.RA1T_CONF_ID},
        forest.data.KM1P5_INDO_RA1T_KEY: {'data_type_name': 'Indonesia 1.5KM RA1-T',
                                          'config_id': forest.data.RA1T_CONF_ID},
        forest.data.KM1P5_MAL_RA1T_KEY: {'data_type_name': 'Malaysia 1.5KM RA1-T',
                                         'config_id': forest.data.RA1T_CONF_ID},
        forest.data.KM1P5_PHI_RA1T_KEY: {'data_type_name': 'Philipines 1.5KM RA1-T',
                                         'config_id': forest.data.RA1T_CONF_ID},
        GPM_IMERG_EARLY_KEY: {'data_type_name': 'GPM IMERG Early'},
        GPM_IMERG_LATE_KEY: {'data_type_name': 'GPM IMERG Late'},
    }

    model_datasets_template = {forest.data.N1280_GA6_KEY: datasets_template[forest.data.N1280_GA6_KEY],
                      forest.data.KM4P4_RA1T_KEY: datasets_template[forest.data.KM4P4_RA1T_KEY],
                      forest.data.KM1P5_INDO_RA1T_KEY: datasets_template[forest.data.KM1P5_INDO_RA1T_KEY],
                      forest.data.KM1P5_MAL_RA1T_KEY: datasets_template[forest.data.KM1P5_MAL_RA1T_KEY],
                      forest.data.KM1P5_PHI_RA1T_KEY: datasets_template[forest.data.KM1P5_PHI_RA1T_KEY],
                      }

    gpm_datasets_template = {GPM_IMERG_EARLY_KEY: datasets_template[GPM_IMERG_EARLY_KEY],
                    GPM_IMERG_LATE_KEY: datasets_template[GPM_IMERG_LATE_KEY],
                    }
    
    GPM_TYPE_KEY = 'gpm_type'
    datasets_template[GPM_IMERG_EARLY_KEY][GPM_TYPE_KEY] = 'early'
    datasets_template[GPM_IMERG_LATE_KEY][GPM_TYPE_KEY] = 'late'

    for ds_name in model_datasets_template.keys():
        model_datasets_template[ds_name]['var_lookup'] = forest.data.get_var_lookup(model_datasets_template[ds_name]['config_id'])

    use_s3_mount = True
    do_download = False
    use_jh_paths = True

    try:
        s3_root = os.environ['S3_ROOT']
    except KeyError:
        s3_root = os.path.expanduser('~/s3')
    s3_local_mnt = os.path.join(s3_root,
                                bucket_name,
                                )
    try:
        base_dir = os.environ['LOCAL_ROOT']
    except KeyError:
        base_dir = os.path.expanduser('~/SEA_data')
<<<<<<< HEAD

=======
>>>>>>> cbe41958

    base_path_local_model = os.path.join(base_dir, 'model_data')
    base_path_local_gpm = os.path.join(base_dir, 'gpm_imerg') + '/'

    s3_base_str_model = '{server}/{bucket}/model_data/'
    s3_base_model = s3_base_str_model.format(server=server_address, bucket=bucket_name)
    s3_local_base_model = os.path.join(s3_local_mnt,  'model_data')

    # when comparing gpm and model data, we want to compare model runs for which
    # gpm observations are available. Currently only model runs with all corresponding
    # obs data are avaiable for display. Since model runs are 5 days (120 hours) long
    # models run from 8 to 5 days ago are included.
    days_since_gpm_model_period_start=8
    days_in_gpm_model_dataset=3

    init_fcast_time, datasets = \
        forest.data.get_available_datasets(s3_base_model,
                                           s3_local_base_model,
                                           use_s3_mount,
                                           base_path_local_model,
                                           do_download,
                                           model_datasets_template,
                                           days_since_gpm_model_period_start,
                                           days_in_gpm_model_dataset,
                                           forest.data.MODEL_RUN_PERIOD,
                                           )




    s3_base_str_gpm = '{server}/{bucket}/gpm_imerg/'
    s3_base_gpm = s3_base_str_gpm.format(server=server_address, bucket=bucket_name)
    s3_local_base_gpm = os.path.join(s3_local_mnt, 'gpm_imerg')

    # Set datetime objects and string for controlling data download
    # now_time_obj = datetime.datetime.utcnow()
    # data_period_start = now_time_obj - datetime.timedelta(days = forest.data.NUM_DATA_DAYS)
    # fcast_hour = 12*int(now_time_obj.hour/12)
    # fcast_time_obj = data_period_start.replace(hour=fcast_hour, minute=0)
    # fcast_time =  fcast_time_obj.strftime('%Y%m%dT%H%MZ')
    for fcast_time1 in datasets.keys():
        datasets[fcast_time1].update(copy.deepcopy(gpm_datasets_template))
        for ds_name in gpm_datasets_template.keys():
            fcast_time_obj = dateutil.parser.parse(fcast_time1)
            fcast_hour = fcast_time_obj.hour
            imerg_type = gpm_datasets_template[ds_name][GPM_TYPE_KEY]
            fname_fmt = 'gpm_imerg_NRT{im}_V05B_{datetime}_sea_only.nc'
            times_list = [(fcast_time_obj + datetime.timedelta(days=dd)).strftime('%Y%m%d') for dd in range(forest.data.MODEL_RUN_DAYS)]
            fnames_list = [fname_fmt.format(im=imerg_type, datetime=dt_str) for dt_str in times_list]
            datasets[fcast_time1][ds_name]['data'] = \
                model_gpm_data.GpmDataset(ds_name,
                                          fnames_list,
                                          s3_base_gpm,
                                          s3_local_base_gpm,
                                          use_s3_mount,
                                          base_path_local_gpm,
                                          do_download,
                                          times_list,
                                          fcast_hour,
                                          )

    ## Setup plots
    # Set up plot colours and geoviews datasets before creating and showing plots

    # create regions dict, for selecting which map region to display
    region_dict = forest.util.SEA_REGION_DICT

    plot_opts = forest.util.create_colour_opts(['precipitation'])

    # Set the initial values to be plotted
    init_var = 'accum_precip_3hr'
    init_region = 'se_asia'
    init_model_left = forest.data.N1280_GA6_KEY
    init_model_right = GPM_IMERG_EARLY_KEY
    app_path = os.path.join(*os.path.dirname(__file__).split('/')[-1:])

    available_times = forest.data.get_available_times(datasets[init_fcast_time],
                                                      init_var)

    init_time_ix = 4
    init_time = available_times[init_time_ix]


    ## Display plots

    plot_obj_left = forest.plot.ForestPlot(datasets[init_fcast_time],
                                           init_fcast_time,
                                           plot_opts,
                                           'plot_left' + bokeh_id,
                                           init_var,
                                           init_model_left,
                                           init_region,
                                           region_dict,
                                           forest.data.UNIT_DICT,
                                           forest.data.UNIT_DICT_DISPLAY,
                                           app_path,
                                           init_time,
                                           )

    # Create a plot object for the left model display

    plot_obj_left.current_time = init_time
    bokeh_img_left = plot_obj_left.create_plot()
    stats_left = plot_obj_left.create_stats_widget()

    # Create a plot object for the right model display
    plot_obj_right = forest.plot.ForestPlot(datasets[init_fcast_time],
                                            init_fcast_time,
                                            plot_opts,
                                            'plot_right' + bokeh_id,
                                            init_var,
                                            init_model_right,
                                            init_region,
                                            region_dict,
                                            forest.data.UNIT_DICT,
                                            forest.data.UNIT_DICT_DISPLAY,
                                            app_path,
                                            init_time,
                                            )

    plot_obj_right.current_time = init_time
    bokeh_img_right = plot_obj_right.create_plot()
    stats_right = plot_obj_right.create_stats_widget()

    stats_list = [stats_left, stats_right]

    plot_obj_right.link_axes_to_other_plot(plot_obj_left)

    control1 = model_gpm_control.ModelGpmControl(init_var,
                                                 datasets,
                                                 init_time_ix,
                                                 init_fcast_time,
                                                 [plot_obj_left, plot_obj_right],
                                                 [bokeh_img_left, bokeh_img_right],
                                                 stats_list)

    try:
        bokeh_mode = os.environ['BOKEH_MODE']
    except:
        bokeh_mode = 'server'

    if bokeh_mode == 'server':
        bokeh.plotting.curdoc().add_root(control1.main_layout)
        bokeh.plotting.curdoc().title = 'Model rainfall vs GPM app'

    elif bokeh_mode == 'cli':
        bokeh.io.show(control1.main_layout)

main(__name__)<|MERGE_RESOLUTION|>--- conflicted
+++ resolved
@@ -102,10 +102,6 @@
         base_dir = os.environ['LOCAL_ROOT']
     except KeyError:
         base_dir = os.path.expanduser('~/SEA_data')
-<<<<<<< HEAD
-
-=======
->>>>>>> cbe41958
 
     base_path_local_model = os.path.join(base_dir, 'model_data')
     base_path_local_gpm = os.path.join(base_dir, 'gpm_imerg') + '/'
